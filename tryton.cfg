--- conflicted
+++ resolved
@@ -1,9 +1,5 @@
 [tryton]
-<<<<<<< HEAD
-version = 3.2.0.7
-=======
 version = 3.2.0.8
->>>>>>> 2fc89873
 depends:
     nereid_catalog
     sale_shop
