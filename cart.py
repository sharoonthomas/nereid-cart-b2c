# -*- coding: UTF-8 -*-
'''
    nereid_cart.cart

    Cart

    :copyright: (c) 2010-2011 by Openlabs Technologies & Consulting (P) LTD
    :license: GPLv3, see LICENSE for more details
'''
from decimal import Decimal
from nereid import jsonify, render_template, flash
from nereid.helpers import login_required, url_for
from nereid.globals import session, request, current_app
from nereid.signals import login
from werkzeug import redirect

from trytond.model import ModelSQL, ModelView, fields

from .forms import AddtoCartForm


# pylint: disable-msg=E1101
class Cart(ModelSQL):
    """
    Shopping Cart plays the link between a customer's shopping experience
    and the creation of a Sale Order in the backend.

    A Draft Sale Order is maintained through out the process of the existance
    of a cart which is finally converted into a confirmed sale order once 
    the process is complete. 
    """
    _name = 'nereid.cart'
    _description = 'Shopping Cart'
    _rec_name = 'user'

    user = fields.Many2One('party.address', 'Cart owner')
    sale = fields.Many2One('sale.sale', 'Sale Order')
    sessionid = fields.Char('Session ID')
    website = fields.Many2One('nereid.website', 'Website')

    def cart_size(self):
        "Returns the sum of quantities in the cart"
        cart = self.open_cart()
        return sum([line.quantity for line in cart.sale.lines]) \
            if cart.sale else Decimal('0')

    @login_required
    def _get_addresses(self):
        'Returns a list of tuple of addresses'
        party = request.nereid_user.party
        return [(address.id, address.full_address) \
            for address in party.addresses]

    def view_cart(self):
        """Returns a view of the shopping cart

        This method only handles GET. Unlike previous versions
        the checkout method has been moved to nereid.checkout.x
        """
        cart = self.open_cart()
        return current_app.response_class(
            render_template('shopping-cart.jinja', cart=cart), 
            headers=[('Cache-Control', 'max-age=0')])

    def view_cart_esi(self):
        """Returns a view of the shopping cart 

        Similar to :meth:view_cart but for ESI
        """
        cart = self.open_cart()
        return current_app.response_class(
            render_template('shopping-cart-esi.jinja', cart=cart), 
            headers=[('Cache-Control', 'max-age=0')])

    def _clear_cart(self, cart):
        sale_obj = self.pool.get('sale.sale')
        if cart.sale:
            sale_obj.workflow_trigger_validate(cart.sale.id, 'cancel')
            sale_obj.delete(cart.sale.id)
        self.delete(cart.id)

    def clear_cart(self):
        """
        Clears the current cart and redirects to shopping cart page
        """
        cart = self.open_cart()
        self._clear_cart(cart)
        flash('Your shopping cart has been cleared')
        return redirect(url_for('nereid.cart.view_cart'))

    def open_cart(self, create_order=False):
        """Logic of this cart functionality is inspired by amazon. Most 
        e-commerce systems handle cart in a different way and it is important 
        to know how the cart behaves under different circumstances.

        :param create_order: If `True` Create a sale order and attach 
            if one does not already exist.
        :return: The browse record for the shopping cart of the user

        The method is guaranteed to return a cart but the cart may not have 
        a sale order. For methods like add to cart which definitely need a sale
        order pass :attr: create_order = True so that an order is also assured.
        """
        sale_obj = self.pool.get('sale.sale')
        party_address_obj = self.pool.get('party.address')

        # request.nereid_user is not used here this method is used by the 
        # signal handlers immediately after a user logs in (but before being 
        # redirected). This causes the cached property of nereid_user to remain
        # in old value through out the request, which will not  have ended when
        # this method is called.
        user = party_address_obj.browse(
            session.get('user', current_app.guest_user))

        # for a registered user there is only one cart, session is immaterial
        if 'user' in session:
            ids = self.search([
                ('sessionid', '=', False),
                ('user', '=', user.id),
                ('website', '=', request.nereid_website.id)
            ])
        else:
            ids = self.search([
                ('sessionid', '=', session.sid),
                ('user', '=', user.id),
                ('website', '=', request.nereid_website.id)
                ], limit=1)


        if not ids:
            # Create a cart since it definitely does not exists
            ids = [self.create({
                'user': user.id,
                'website': request.nereid_website.id,
                'sessionid': session.sid if 'user' not in session else False,
            })]

        cart = self.browse(ids[0])

        if cart.sale:
            self.sanitise_state(cart, user)

        # Check if the order needs to be created
        if create_order and not cart.sale:
<<<<<<< HEAD
            # Try any abandoned carts that may exist
=======
            # Try any abandoned carts that may exist if user is registered
>>>>>>> 33f77c2b
            sale_ids = sale_obj.search([
                ('state', '=', 'draft'),
                ('is_cart', '=', True),
                ('website', '=', request.nereid_website.id),
<<<<<<< HEAD
                ('party', '=', user.party.id)
                ], limit=1)
            self.write(cart.id, {
                'sale': ids[0] if ids else self.create_draft_sale(user)
=======
                ('party', '=', user.party.id),
                ('currency', '=', request.nereid_currency.id)
                ], limit=1) if 'user' in session else None
            self.write(cart.id, {
                'sale': sale_ids[0] if sale_ids \
                    else self.create_draft_sale(user)
>>>>>>> 33f77c2b
                })

        return self.browse(ids[0])

<<<<<<< HEAD
=======
    def sanitise_state(self, cart, user):
        """This method verifies that the sale order in the cart is a valid one
        1. for example must not be in any other state than draft
        2. must be of the current currency
        3. must be owned by the given user

        :param cart: browse node of the cart
        :param user: browse record of the user
        """
        if cart.sale: 
            if cart.sale.state != 'draft' or \
                cart.sale.currency != request.nereid_currency or \
                cart.sale.party != user.party:
                self.write(cart.id, {'sale': False})

>>>>>>> 33f77c2b
    def create_draft_sale(self, user):
        """A helper for the cart which creates a draft order for the given 
        user.

        :param user: Browse Record of the user
        """
        sale_obj = self.pool.get('sale.sale')
        party_address_obj = self.pool.get('party.address')

        site = request.nereid_website
        guest_user = party_address_obj.browse(current_app.guest_user)

        # Get the pricelist of active user, may be regd or guest
        price_list = user.party.sale_price_list.id \
            if user.party.sale_price_list else None

        # If the regsitered user does not have a pricelist try for
        # the pricelist of guest user
        if (guest_user != user) and price_list is None:
            price_list = guest_user.party.sale_price_list.id \
                if guest_user.party.sale_price_list else None

        # TODO: Evaluate if an error needs to be raised if the pricelist
        # is still not there.

        sale_values = {
            'party': request.nereid_user.party.id,
            'currency': request.nereid_currency.id,
            'price_list': price_list,
            'company': site.company.id,
            'is_cart': True,
            'state': 'draft',
            'website': site.id
                }
        return sale_obj.create(sale_values)

    def add_to_cart(self):
        """
        Adds the given item to the cart if it exists or to a new cart

        The form is expected to have the following data is post

            quantity    : decimal
            product     : integer ID

        Response:
            'OK' if X-HTTPRequest
            Redirect to shopping cart if normal request
        """
        form = AddtoCartForm(request.form)
        if request.method == 'POST' and form.validate():
            cart = self.open_cart(create_order=True)
            self._add_or_update(
                cart.sale, form.product.data, form.quantity.data)
            flash('The order has been successfully updated')
            if request.is_xhr:
                return jsonify(message='OK')

        return redirect(url_for('nereid.cart.view_cart'))

    def _add_or_update(self, sale, product, quantity):
        '''Add item as a line or if a line with item exists
        update it for the quantity

        :param sale: Browse Record of sale
        :param product: ID of the product
        :param quantity: Quantity
        '''
        sale_line_obj = self.pool.get('sale.line')

        ids = sale_line_obj.search([
            ('sale', '=', sale.id), ('product', '=', product)])
        if ids:
            order_line = sale_line_obj.browse(ids[0])
            values = {
                'product': product,
                '_parent_sale.currency': sale.currency.id,
                '_parent_sale.party': sale.party.id,
                '_parent_sale.price_list': sale.price_list.id,
                'unit': order_line.unit.id,
                'quantity': quantity,
                'type': 'line'
                }
            values.update(sale_line_obj.on_change_quantity(values))
            return sale_line_obj.write(order_line.id, values)
        else:
            values = {
                'product': product,
                '_parent_sale.currency': sale.currency.id,
                '_parent_sale.party': sale.party.id,
                '_parent_sale.price_list': sale.price_list.id,
                'sale': sale.id,
                'type': 'line',
                'quantity': quantity,
                }
            values.update(sale_line_obj.on_change_product(values))
            values.update(sale_line_obj.on_change_quantity(values))
            new_values = { }
            for key, value in values.iteritems():
                if '.' not in key:
                    new_values[key] = value
            return sale_line_obj.create(new_values)

    def delete_from_cart(self, line):
        """
        Delete a line from the cart. The required argument in POST is:

            line_id : ID of the line

        Response: 'OK' if X-HTTPRequest else redirect to shopping cart
        """
        sale_line_obj = self.pool.get('sale.line')

        sale_line = sale_line_obj.browse(line)
        assert sale_line.sale.id == self.open_cart().sale.id
        sale_line_obj.delete(line)
        flash('The order item has been successfully removed')

        if request.is_xhr:
            return jsonify(message='OK')

        return redirect(url_for('nereid.cart.view_cart'))

    def context_processor(self):
        """This function will be called by nereid to update
        the template context. Must return a dictionary that the context
        will be updated with.

        This function is registered with nereid.template.context_processor
        in xml code
        """
        return {
            'get_cart_size': self.cart_size,
            'get_cart': self.open_cart,
            }

Cart()


class Website(ModelSQL, ModelView):
    """Set Currency behaviour change"""
    _name = 'nereid.website'

    def set_currency(self):
        """Sets the currency for current session. A change in the currency
        should reset the cart if the currency of the cart is not the same as
        the one here
        """
        cart_obj = self.pool.get('nereid.cart')

        rv = super(Website, self).set_currency()

        # If currency has changed drop the cart
        # This behaviour needs serious improvement. Probably create a new cart
        # with all items in this cart and then drop this one
        cart = cart_obj.open_cart()
        if cart.sale and cart.sale.currency.id != session['currency']:
            cart_obj.clear_cart()

        return rv

    def _user_status(self):
        """Add cart size and amount to the dictionary
        """
        cart_obj = self.pool.get('nereid.cart')
        cart = cart_obj.open_cart()

        rv = super(Website, self)._user_status()

        rv['cart_size'] = '%s' % cart_obj.cart_size()
        rv['cart_total_amount'] = '%s %.2f' % (
            (cart.sale.currency.symbol, cart.sale.total_amount) if cart.sale \
            else (request.nereid_currency.symbol, Decimal('0.0'))
            )

        return rv

Website()

@login.connect
def login_event_handler(website_obj):
    """This method is triggered when a login event occurs.

    When a user logs in, all items in his guest cart should be added to his
    logged in or registered cart. If there is no such cart, it should be 
    created.
    """
    cart_obj = website_obj.pool.get('nereid.cart')

    # Find the guest cart
    ids = cart_obj.search([
        ('sessionid', '=', session.sid),
        ('user', '=', current_app.guest_user)
        ], limit=1)
    if not ids:
        return

    # There is a cart
    guest_cart = cart_obj.browse(ids[0])
    if guest_cart.sale and guest_cart.sale.lines:
        to_cart = cart_obj.open_cart(True)
        # Transfer lines from one cart to another
        for from_line in guest_cart.sale.lines:
            cart_obj._add_or_update(
                to_cart.sale, from_line.product.id, from_line.quantity)

    # Clear and delete the old cart
    cart_obj._clear_cart(guest_cart)<|MERGE_RESOLUTION|>--- conflicted
+++ resolved
@@ -142,34 +142,21 @@
 
         # Check if the order needs to be created
         if create_order and not cart.sale:
-<<<<<<< HEAD
-            # Try any abandoned carts that may exist
-=======
             # Try any abandoned carts that may exist if user is registered
->>>>>>> 33f77c2b
             sale_ids = sale_obj.search([
                 ('state', '=', 'draft'),
                 ('is_cart', '=', True),
                 ('website', '=', request.nereid_website.id),
-<<<<<<< HEAD
-                ('party', '=', user.party.id)
-                ], limit=1)
-            self.write(cart.id, {
-                'sale': ids[0] if ids else self.create_draft_sale(user)
-=======
                 ('party', '=', user.party.id),
                 ('currency', '=', request.nereid_currency.id)
                 ], limit=1) if 'user' in session else None
             self.write(cart.id, {
                 'sale': sale_ids[0] if sale_ids \
                     else self.create_draft_sale(user)
->>>>>>> 33f77c2b
                 })
 
         return self.browse(ids[0])
 
-<<<<<<< HEAD
-=======
     def sanitise_state(self, cart, user):
         """This method verifies that the sale order in the cart is a valid one
         1. for example must not be in any other state than draft
@@ -185,7 +172,6 @@
                 cart.sale.party != user.party:
                 self.write(cart.id, {'sale': False})
 
->>>>>>> 33f77c2b
     def create_draft_sale(self, user):
         """A helper for the cart which creates a draft order for the given 
         user.
